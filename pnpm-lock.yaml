--- conflicted
+++ resolved
@@ -15,13 +15,8 @@
         specifier: ^10.0.0
         version: 10.0.0
       axios:
-<<<<<<< HEAD
-        specifier: ^1.11.0
-        version: 1.11.0
-=======
         specifier: ^1.12.0
-        version: 1.12.0
->>>>>>> 47760c20
+        version: 1.12.1
       commander:
         specifier: ^14.0.0
         version: 14.0.0
@@ -52,7 +47,7 @@
         version: 5.0.3
       '@types/node':
         specifier: ^24.0.4
-        version: 24.0.15
+        version: 24.1.0
       '@types/sanitize-html':
         specifier: ^2.16.0
         version: 2.16.0
@@ -70,13 +65,13 @@
         version: 0.4.0
       supertest:
         specifier: ^7.1.1
-        version: 7.1.3
+        version: 7.1.4
       typescript:
         specifier: ^5.8.3
         version: 5.8.3
       vitest:
         specifier: ^3.2.4
-        version: 3.2.4(@types/node@24.0.15)(@vitest/ui@3.2.4)
+        version: 3.2.4(@types/node@24.1.0)(@vitest/ui@3.2.4)
 
 packages:
 
@@ -398,8 +393,8 @@
   '@types/mime@1.3.5':
     resolution: {integrity: sha512-/pyBZWSLD2n0dcHE3hq8s8ZvcETHtEuF+3E7XVt0Ig2nvsVQXdghHVcEkIWjy9A0wKfTn97a/PSDYohKIlnP/w==}
 
-  '@types/node@24.0.15':
-    resolution: {integrity: sha512-oaeTSbCef7U/z7rDeJA138xpG3NuKc64/rZ2qmUFkFJmnMsAPaluIifqyWd8hSSMxyP9oie3dLAqYPblag9KgA==}
+  '@types/node@24.1.0':
+    resolution: {integrity: sha512-ut5FthK5moxFKH2T1CUOC6ctR67rQRvvHdFLCD2Ql6KXmMuCrjsSsRI9UsLCm9M18BMwClv4pn327UvB7eeO1w==}
 
   '@types/qs@6.14.0':
     resolution: {integrity: sha512-eOunJqu0K1923aExK6y8p6fsihYEn/BYuQ4g0CxAAgFc4b/ZLN4CrsRZ55srTdqoiLzU2B2evC+apEIxprEzkQ==}
@@ -476,13 +471,8 @@
   asynckit@0.4.0:
     resolution: {integrity: sha512-Oei9OH4tRh0YqU3GxhX79dM/mwVgvbZJaSNaRk+bshkj0S5cfHcgYakreBjrHwatXKbz+IoIdYLxrKim2MjW0Q==}
 
-<<<<<<< HEAD
-  axios@1.11.0:
-    resolution: {integrity: sha512-1Lx3WLFQWm3ooKDYZD1eXmoGO9fxYQjrycfHFC8P0sCfQVXyROp0p9PFWBehewBOdCwHc+f/b8I0fMto5eSfwA==}
-=======
-  axios@1.12.0:
-    resolution: {integrity: sha512-oXTDccv8PcfjZmPGlWsPSwtOJCZ/b6W5jAMCNcfwJbCzDckwG0jrYJFaWH1yvivfCXjVzV/SPDEhMB3Q+DSurg==}
->>>>>>> 47760c20
+  axios@1.12.1:
+    resolution: {integrity: sha512-Kn4kbSXpkFHCGE6rBFNwIv0GQs4AvDT80jlveJDKFxjbTYMUeB4QtsdPCv6H8Cm19Je7IU6VFtRl2zWZI0rudQ==}
 
   body-parser@2.2.0:
     resolution: {integrity: sha512-02qvAaxv8tp7fBa/mw1ga98OGm+eCbqzJOKoRt70sLmfEEi+jyBYVTDGfCL/k06/4EMk/z01gCe7HoCH/f2LTg==}
@@ -611,8 +601,8 @@
     resolution: {integrity: sha512-uBq4egWHTcTt33a72vpSG0z3HnPuIl6NqYcTrKEg2azoEyl2hpW0zqlxysq2pK9HlDIHyHyakeYaYnSAwd8bow==}
     engines: {node: '>=12'}
 
-  dotenv@17.2.2:
-    resolution: {integrity: sha512-Sf2LSQP+bOlhKWWyhFsn0UsfdK/kCWRv1iuA2gXAwt3dyNabr6QSj00I2V10pidqz69soatm9ZwZvpQMTIOd5Q==}
+  dotenv@17.2.0:
+    resolution: {integrity: sha512-Q4sgBT60gzd0BB0lSyYD3xM4YxrXA9y4uBDof1JNYGzOXrQdQ6yX+7XIAqoFOGQFOTK1D3Hts5OllpxMDZFONQ==}
     engines: {node: '>=12'}
 
   dunder-proto@1.0.1:
@@ -735,8 +725,8 @@
   flatted@3.3.3:
     resolution: {integrity: sha512-GX+ysw4PBCz0PzosHDepZGANEuFCMLrnRTiEy9McGjmkCQYwRq4A/X786G/fjM/+OjsWSU1ZrY5qyARZmO/uwg==}
 
-  follow-redirects@1.15.11:
-    resolution: {integrity: sha512-deG2P0JfjrTxl50XGCDyfI97ZGVCxIpfKYmfyrQ54n5FO/0gfIES8C/Psl6kWVDolizcaaxZJnTS0QSMxvnsBQ==}
+  follow-redirects@1.15.9:
+    resolution: {integrity: sha512-gew4GsXizNgdoRyqmyfMHyAmXsZDk6mHkSxZFCzW9gwlbtOW44CDtYavM+y+72qD/Vq2l550kMF52DT8fOLJqQ==}
     engines: {node: '>=4.0'}
     peerDependencies:
       debug: '*'
@@ -1165,12 +1155,12 @@
   strip-literal@3.0.0:
     resolution: {integrity: sha512-TcccoMhJOM3OebGhSBEmp3UZ2SfDMZUEBdRA/9ynfLi8yYajyWX3JiXArcJt4Umh4vISpspkQIY8ZZoCqjbviA==}
 
-  superagent@10.2.2:
-    resolution: {integrity: sha512-vWMq11OwWCC84pQaFPzF/VO3BrjkCeewuvJgt1jfV0499Z1QSAWN4EqfMM5WlFDDX9/oP8JjlDKpblrmEoyu4Q==}
+  superagent@10.2.3:
+    resolution: {integrity: sha512-y/hkYGeXAj7wUMjxRbB21g/l6aAEituGXM9Rwl4o20+SX3e8YOSV6BxFXl+dL3Uk0mjSL3kCbNkwURm8/gEDig==}
     engines: {node: '>=14.18.0'}
 
-  supertest@7.1.3:
-    resolution: {integrity: sha512-ORY0gPa6ojmg/C74P/bDoS21WL6FMXq5I8mawkEz30/zkwdu0gOeqstFy316vHG6OKxqQ+IbGneRemHI8WraEw==}
+  supertest@7.1.4:
+    resolution: {integrity: sha512-tjLPs7dVyqgItVFirHYqe2T+MfWc2VOBQ8QFKKbWTA3PU7liZR8zoSpAi/C1k1ilm9RsXIKYf197oap9wXGVYg==}
     engines: {node: '>=14.18.0'}
 
   supports-preserve-symlinks-flag@1.0.0:
@@ -1518,7 +1508,7 @@
   '@types/body-parser@1.19.6':
     dependencies:
       '@types/connect': 3.4.38
-      '@types/node': 24.0.15
+      '@types/node': 24.1.0
 
   '@types/chai@5.2.2':
     dependencies:
@@ -1526,7 +1516,7 @@
 
   '@types/connect@3.4.38':
     dependencies:
-      '@types/node': 24.0.15
+      '@types/node': 24.1.0
 
   '@types/cookiejar@2.1.5': {}
 
@@ -1536,7 +1526,7 @@
 
   '@types/express-serve-static-core@5.0.7':
     dependencies:
-      '@types/node': 24.0.15
+      '@types/node': 24.1.0
       '@types/qs': 6.14.0
       '@types/range-parser': 1.2.7
       '@types/send': 0.17.5
@@ -1553,7 +1543,7 @@
 
   '@types/mime@1.3.5': {}
 
-  '@types/node@24.0.15':
+  '@types/node@24.1.0':
     dependencies:
       undici-types: 7.8.0
 
@@ -1568,19 +1558,19 @@
   '@types/send@0.17.5':
     dependencies:
       '@types/mime': 1.3.5
-      '@types/node': 24.0.15
+      '@types/node': 24.1.0
 
   '@types/serve-static@1.15.8':
     dependencies:
       '@types/http-errors': 2.0.5
-      '@types/node': 24.0.15
+      '@types/node': 24.1.0
       '@types/send': 0.17.5
 
   '@types/superagent@8.1.9':
     dependencies:
       '@types/cookiejar': 2.1.5
       '@types/methods': 1.1.4
-      '@types/node': 24.0.15
+      '@types/node': 24.1.0
       form-data: 4.0.4
 
   '@types/supertest@6.0.3':
@@ -1598,13 +1588,13 @@
       chai: 5.2.1
       tinyrainbow: 2.0.0
 
-  '@vitest/mocker@3.2.4(vite@7.0.5(@types/node@24.0.15))':
+  '@vitest/mocker@3.2.4(vite@7.0.5(@types/node@24.1.0))':
     dependencies:
       '@vitest/spy': 3.2.4
       estree-walker: 3.0.3
       magic-string: 0.30.17
     optionalDependencies:
-      vite: 7.0.5(@types/node@24.0.15)
+      vite: 7.0.5(@types/node@24.1.0)
 
   '@vitest/pretty-format@3.2.4':
     dependencies:
@@ -1635,7 +1625,7 @@
       sirv: 3.0.1
       tinyglobby: 0.2.14
       tinyrainbow: 2.0.0
-      vitest: 3.2.4(@types/node@24.0.15)(@vitest/ui@3.2.4)
+      vitest: 3.2.4(@types/node@24.1.0)(@vitest/ui@3.2.4)
 
   '@vitest/utils@3.2.4':
     dependencies:
@@ -1661,13 +1651,9 @@
 
   asynckit@0.4.0: {}
 
-<<<<<<< HEAD
-  axios@1.11.0:
-=======
-  axios@1.12.0:
->>>>>>> 47760c20
-    dependencies:
-      follow-redirects: 1.15.11
+  axios@1.12.1:
+    dependencies:
+      follow-redirects: 1.15.9
       form-data: 4.0.4
       proxy-from-env: 1.1.0
     transitivePeerDependencies:
@@ -1792,7 +1778,7 @@
   dotenv-cli@10.0.0:
     dependencies:
       cross-spawn: 7.0.6
-      dotenv: 17.2.2
+      dotenv: 17.2.0
       dotenv-expand: 11.0.7
       minimist: 1.2.8
 
@@ -1802,7 +1788,7 @@
 
   dotenv@16.6.1: {}
 
-  dotenv@17.2.2: {}
+  dotenv@17.2.0: {}
 
   dunder-proto@1.0.1:
     dependencies:
@@ -1971,7 +1957,7 @@
 
   flatted@3.3.3: {}
 
-  follow-redirects@1.15.11: {}
+  follow-redirects@1.15.9: {}
 
   form-data@4.0.4:
     dependencies:
@@ -2383,7 +2369,7 @@
     dependencies:
       js-tokens: 9.0.1
 
-  superagent@10.2.2:
+  superagent@10.2.3:
     dependencies:
       component-emitter: 1.3.1
       cookiejar: 2.1.4
@@ -2397,10 +2383,10 @@
     transitivePeerDependencies:
       - supports-color
 
-  supertest@7.1.3:
+  supertest@7.1.4:
     dependencies:
       methods: 1.1.2
-      superagent: 10.2.2
+      superagent: 10.2.3
     transitivePeerDependencies:
       - supports-color
 
@@ -2449,13 +2435,13 @@
 
   vary@1.1.2: {}
 
-  vite-node@3.2.4(@types/node@24.0.15):
+  vite-node@3.2.4(@types/node@24.1.0):
     dependencies:
       cac: 6.7.14
       debug: 4.4.1
       es-module-lexer: 1.7.0
       pathe: 2.0.3
-      vite: 7.0.5(@types/node@24.0.15)
+      vite: 7.0.5(@types/node@24.1.0)
     transitivePeerDependencies:
       - '@types/node'
       - jiti
@@ -2470,7 +2456,7 @@
       - tsx
       - yaml
 
-  vite@7.0.5(@types/node@24.0.15):
+  vite@7.0.5(@types/node@24.1.0):
     dependencies:
       esbuild: 0.25.8
       fdir: 6.4.6(picomatch@4.0.3)
@@ -2479,14 +2465,14 @@
       rollup: 4.45.1
       tinyglobby: 0.2.14
     optionalDependencies:
-      '@types/node': 24.0.15
+      '@types/node': 24.1.0
       fsevents: 2.3.3
 
-  vitest@3.2.4(@types/node@24.0.15)(@vitest/ui@3.2.4):
+  vitest@3.2.4(@types/node@24.1.0)(@vitest/ui@3.2.4):
     dependencies:
       '@types/chai': 5.2.2
       '@vitest/expect': 3.2.4
-      '@vitest/mocker': 3.2.4(vite@7.0.5(@types/node@24.0.15))
+      '@vitest/mocker': 3.2.4(vite@7.0.5(@types/node@24.1.0))
       '@vitest/pretty-format': 3.2.4
       '@vitest/runner': 3.2.4
       '@vitest/snapshot': 3.2.4
@@ -2504,11 +2490,11 @@
       tinyglobby: 0.2.14
       tinypool: 1.1.1
       tinyrainbow: 2.0.0
-      vite: 7.0.5(@types/node@24.0.15)
-      vite-node: 3.2.4(@types/node@24.0.15)
+      vite: 7.0.5(@types/node@24.1.0)
+      vite-node: 3.2.4(@types/node@24.1.0)
       why-is-node-running: 2.3.0
     optionalDependencies:
-      '@types/node': 24.0.15
+      '@types/node': 24.1.0
       '@vitest/ui': 3.2.4(vitest@3.2.4)
     transitivePeerDependencies:
       - jiti
